--- conflicted
+++ resolved
@@ -42,10 +42,6 @@
 #include "cpp_py_adaptation/profetpyadapter.h"
 #include "rowfileparser.h"
 
-<<<<<<< HEAD
-=======
-
->>>>>>> d4829538
 string getProjectPath() {
     char result[PATH_MAX];
     string exec_path;
@@ -87,12 +83,9 @@
     exit(1);
 #endif
 
-<<<<<<< HEAD
     return exec_path;
 }
 
-=======
->>>>>>> d4829538
 const string PROJECT_PATH = getProjectPath();
 constexpr int PRECISION = 2; // Decimal precision for memory metrics
 constexpr int PROFET_BASE_EVENT_TYPE = 94000000; // Base event type for Profet events in Paraver
