import pandas as pd
import numpy as np
from dash import dcc, html
import dash_bootstrap_components as dbc
import summary_info
import utils


def get_summary_platform_row(platform: dict, summary_table_attrs: dict):
    # get rows from platform dict (see summary_info.py)
    server_rows = utils.get_dash_table_rows(platform['server'])
    cpu_rows = utils.get_dash_table_rows(platform['cpu'])
    memory_rows = utils.get_dash_table_rows(platform['memory'])

    return dbc.Row([
        html.H2('Platform', className='summary-section-title'),
        # Server
        dbc.Col([
            dbc.Table([
                html.Thead([
                    html.Tr([
                        html.Th('Server', className='fixed-width-header'),
                    ])
                ], className='no-border-thead'),
                html.Tbody(server_rows)
            ], **summary_table_attrs, id='summary-table-server'),
        ], md=4),
        # CPU
        dbc.Col([
            dbc.Table([
                html.Thead([
                    html.Tr([
                        html.Th('CPU', className='fixed-width-header'),
                    ])
                ], className='no-border-thead'),
                html.Tbody(cpu_rows)
            ], **summary_table_attrs, id='summary-table-cpu'),
        ], md=4),
        # Memory
        dbc.Col([
            dbc.Table([
                html.Thead([
                    html.Tr([
                        html.Th('Memory', className='fixed-width-header'),
                    ])
                ], className='no-border-thead'),
                html.Tbody(memory_rows)
            ], **summary_table_attrs, id='summary-table-memory')
        ], md=4),
    ])

def get_summary_memory_row(memory: dict, summary_table_attrs: dict):
    # get rows from memory dict (see summary_info.py)
    memory_profile_rows = utils.get_dash_table_rows(memory)
    
    return dbc.Row([
        html.H2('Memory profile', className='summary-section-title'),
        dbc.Col([
            dbc.Table([
                html.Thead([
                    html.Tr([
                        html.Th('Header?', className='fixed-width-header'),
                    ])
                ], className='no-border-thead'),
                html.Tbody(memory_profile_rows)
            ], **summary_table_attrs, id='summary-table-memory-profile'),
        ], md=4),
    ])

def get_summary_trace_row(trace_info: dict, summary_table_attrs: dict):
    # get rows from trace_info dict (see summary_info.py)
    trace_info_rows = utils.get_dash_table_rows(trace_info)

    return dbc.Row([
        html.H2('Trace', className='summary-section-title'),
        dbc.Col([
            dbc.Table([
                html.Thead([
                    html.Tr([
                        html.Th('Header?', className='fixed-width-header'),
                    ])
                ], className='no-border-thead'),
                html.Tbody(trace_info_rows)
            ], **summary_table_attrs, id='summary-table-trace'),
        ], md=4),
    ])

def get_summary_tab(df: pd.DataFrame, config: dict, system_arch: dict):
    summary_table_attrs = {'bordered': True, 'hover': False, 'responsive': True,
                           'striped': True, 'className': 'summary-table'}
    summary = summary_info.get_summary_info(df, config, system_arch)

    return html.Div([
        # Platform summary
        get_summary_platform_row(summary['platform'], summary_table_attrs),
        # Memory profile summary
        get_summary_memory_row(summary['memory_profile'], summary_table_attrs),
        # Trace summary
        get_summary_trace_row(summary['trace_info'], summary_table_attrs),
    ], id='summary-tab-content')

def get_curve_graphs_sidebar(df: pd.DataFrame):
    node_names = sorted(df['node_name'].unique())
    # Define marks for sliders
    marks_time = {i: str(round(i, 1)) for i in np.linspace(df['timestamp'].min()/1e9, df['timestamp'].max()/1e9, 5)}
    marks_opacity = {i: str(i) for i in np.linspace(0, 1, 5)}

    marks_time_sampling = {i: f'{i}' for i in np.arange(0, 2.25, 0.25)}

    sidebar = html.Div([
        dbc.Row([
            html.P("Configuration:"),
            dcc.Upload(
                id='upload-config',
                children=dbc.Button("Load", id='upload-config-button', n_clicks=0, className=['sidebar-button', 'corporative-button']),
            ),
            dcc.Download(id='download-config'),
            dbc.Button("Save", id='save-config', n_clicks=0, className=['sidebar-button', 'corporative-button'], style={'margin-top': '1rem'}),
        ], className='sidebar-element'),
        dbc.Row([
            html.P("Node selection:"),
            dcc.Dropdown(
                id='node-selection-dropdown',
                # options=[{'label': 'All', 'value': 'all'}] + node_options,
                options=[{'label': node_name, 'value': node_name} for node_name in node_names],
                value=[node_name for node_name in node_names],
                searchable=True,
                clearable=True,
                multi=True,
            ),
        ], id='node-selection-section', className='sidebar-element'),
        dbc.Row([
            html.P("Curves Color:"),
            dcc.Dropdown(
                id='curves-color-dropdown',
                options=[
                    {'label': 'Black', 'value': 'black'},
                    {'label': 'Red', 'value': 'red'},
                    {'label': 'Green', 'value': 'green'},
                    {'label': 'Blue', 'value': 'blue'},
                    # {'label': 'Rainbow', 'value': 'rainbow'},
                    # {'label': 'None', 'value': 'none'},
                ],
                value='black',
                searchable=True,
                clearable=False,
            ),
            # daq.ColorPicker(
            #     id='curves-color-picker',
            #     value=dict(hex='#000000')
            # ),
        ], id='curves-color-dropdown-section', className='sidebar-element'),
        dbc.Row([
            html.P("Curves Transparency:"),
            dcc.Slider(0, 1, 0.01, value=1, id='curves-transparency-slider', marks=marks_opacity),
        ], id='curves-transparency-section', className='sidebar-element'),
        dbc.Row([
            html.P("Timestamp (s):"),
            dcc.RangeSlider(
                id='time-range-slider',
                min=df['timestamp'].min()/1e9, max=df['timestamp'].max()/1e9, step=0.1,
                marks=marks_time,
                value=[df['timestamp'].min()/1e9, df['timestamp'].max()/1e9]
            ),
        ], id='timestamp-section', className='sidebar-element'),
        dbc.Row([
            html.P("Sampling (s):"),
            dcc.RangeSlider(
                id='sampling-range-slider',
                min=0,
                max=2,
                step=0.05,
                marks=marks_time_sampling,
                value=[1],
            ),
        ], id='sampling-section', className='sidebar-element'),
        dbc.Row([
            html.P("Markers Color:"),
            dcc.Dropdown(
                id='markers-color-dropdown',
                options=[
                    {'label': 'Stress score', 'value': 'stress_score'},
                    {'label': 'Black', 'value': 'black'},
                    {'label': 'Red', 'value': 'red'},
                    {'label': 'Green', 'value': 'green'},
                    {'label': 'Blue', 'value': 'blue'},
                ],
                value='stress_score',
                searchable=True,
                clearable=False,
            ),
        ], id='marker-color-section', className='sidebar-element'),
        dbc.Row([
            html.P("Markers Transparency:"),
            dcc.Slider(0, 1, 0.01, value=1, id='markers-transparency-slider', marks=marks_opacity),
        ], id='marker-transparency-section', className='sidebar-element'),
    ], className='sidebar')

    # keep the side bar in a collapsed state, so we can hide it when the charts tab is not selected
    return dbc.Collapse([sidebar], id="sidebar")


def get_graphs_container(system_arch: dict, id_prefix: str, max_elements: int = None):
    # Create per socket o per MC graphs (e.g. curves or roofline)
    chart_rows = []

    if max_elements is not None:
        # add warning text
        chart_rows.append(dbc.Row([
            html.H5(f'Warning: Data is undersampled to {max_elements:,} elements.', style={"color": "red"}),
        ], style={'padding-bottom': '1rem', 'padding-top': '2rem'}))

    for node_name, sockets in system_arch.items():
        # Create a new container for each node
        node_container = dbc.Container([], id=f'{id_prefix}-node-{node_name}-container', fluid=True)
        node_container.children.append(html.H2(f'Node {node_name}', style={'padding-top': '3rem'}))
        node_rows = dbc.Row([], id=f'{id_prefix}-node-{node_name}-row')

        for i_socket, mcs in sockets.items():
            bw_balance_str = 'Socket bandwidth balance: %'
            if len(mcs) > 1:
                # Create a new container for each socket within the node container
                socket_container = dbc.Container([], id=f'{id_prefix}-node-{node_name}-socket-{i_socket}-container', fluid=True)
                socket_container.children.append(html.H3(f'Socket {i_socket}', style={'padding-top': '2rem'}))
                socket_rows = dbc.Row([], id=f'{id_prefix}-node-{node_name}-socket-{i_socket}-row')
                bw_balance_str = 'Memory channel bandwidth balance: '

            for id_mc in mcs:
                metadata = {
                    'node_name': node_name,
                    'socket': i_socket,
                    'mc': id_mc,
                }
                col = dbc.Col([
                    html.Br(),
                    dcc.Graph(id=f'{id_prefix}-node-{node_name}-socket-{i_socket}-mc-{id_mc}'),
                    dcc.Store(id=f'{id_prefix}-node-{node_name}-socket-{i_socket}-mc-{id_mc}-store', data=metadata),
                    html.H6(children=bw_balance_str,
                            style={'padding-left': '5rem'},
                            id=f'{id_prefix}-node-{node_name}-socket-{i_socket}-mc-{id_mc}-bw-balance'),
                ], sm=12, md=6, id=f'{id_prefix}-node-{node_name}-socket-{i_socket}-mc-{id_mc}-col')
                if len(mcs) > 1:
                    # Add graph to MC container if there are multiple MCs
                    socket_rows.children.append(col)
                else:
                    # Add the graph to the socket container
                    node_rows.children.append(col)
            
            if len(mcs) > 1:
                # Add the completed socket container to the node container's row
                socket_container.children.append(socket_rows)
                node_container.children.append(socket_container)

        if len(mcs) == 1:
            node_container.children.append(node_rows)
        # Add the completed node container to the overall layout
        chart_rows.append(node_container)

    return dbc.Container(chart_rows, id=f'{id_prefix}-graphs-container', fluid=True)


def get_overview_container(system_arch: dict, id_prefix: str, max_elements: int = None):
    container = dbc.Container([], id=f'app-overview-container', fluid=True)

    col = dbc.Col([
        html.Br(),
        dcc.Graph(id='overview-chart', style={'height': '800px'}),
    ])
    
    hidden_div = html.Div(id='overview-hidden-div', style={'display': 'none'})

    container.children.append(col)
    container.children.append(hidden_div)

    return container


def get_curve_graphs_tab(system_arch: dict, max_elements: int = None):
    return get_graphs_container(system_arch, "curves", max_elements)

def get_overview_tab(system_arch: dict, max_elements: int = None):
    return get_overview_container(system_arch, "overview", max_elements)

def get_main_content(df: pd.DataFrame, config: dict, system_arch: dict, max_elements: int = None, expert: bool = False):
    system_info_tab = get_summary_tab(df, config, system_arch)
    curves_tab = get_curve_graphs_tab(system_arch, max_elements)
    overview_tab = get_overview_tab(system_arch, max_elements)

    t = [
        dbc.Tab(system_info_tab, label="Summary", tab_id="summary-tab"),
<<<<<<< HEAD
        dbc.Tab(overview_tab, label="Stress Overview", tab_id="app-overview-tab"),
        dbc.Tab(curves_tab, label="Curves", tab_id="curves-tab"),
    ], id="tabs", active_tab="summary-tab")
=======
        dbc.Tab(overview_tab, label="Application Overview", tab_id="app-overview-tab"),
    ]# + [dbc.Tab(curves_tab, label="Curves", tab_id="curves-tab")] if expert else []

    if expert:
        t.append(dbc.Tab(curves_tab, label="Curves", tab_id="curves-tab"))
        t.append(dbc.Tab(roofline_tab, label="Roofline", tab_id="mem-roofline-tab"))

    tabs = dbc.Tabs(t, id="tabs", active_tab="summary-tab")
>>>>>>> 443da3ed

    return html.Div([
        dbc.Button("Export to PDF", id="btn-pdf-export", className=["corporative-button", "pdf-button"]),
        dcc.Download(id="download-pdf"),
        tabs,
    ], className='tab-content')

# Update the layout function
def get_layout(df: pd.DataFrame, config: dict, system_arch: dict, max_elements: int = None, expert: bool = False):
    return dcc.Loading(
        id="loading",
        type="default",  # changes the loading spinner
        children=[dbc.Container([
            dbc.Row([
                dbc.Col([get_curve_graphs_sidebar(df)], width=2),
                dbc.Col([get_main_content(df, config, system_arch, max_elements, expert)], width=10),
            ]),
        ], fluid=True)],
        fullscreen=True,
    )
<|MERGE_RESOLUTION|>--- conflicted
+++ resolved
@@ -266,7 +266,7 @@
         html.Br(),
         dcc.Graph(id='overview-chart', style={'height': '800px'}),
     ])
-    
+
     hidden_div = html.Div(id='overview-hidden-div', style={'display': 'none'})
 
     container.children.append(col)
@@ -281,27 +281,19 @@
 def get_overview_tab(system_arch: dict, max_elements: int = None):
     return get_overview_container(system_arch, "overview", max_elements)
 
-def get_main_content(df: pd.DataFrame, config: dict, system_arch: dict, max_elements: int = None, expert: bool = False):
+def get_main_content(df: pd.DataFrame, config: dict, system_arch: dict, max_elements: int = None):
     system_info_tab = get_summary_tab(df, config, system_arch)
     curves_tab = get_curve_graphs_tab(system_arch, max_elements)
     overview_tab = get_overview_tab(system_arch, max_elements)
 
     t = [
         dbc.Tab(system_info_tab, label="Summary", tab_id="summary-tab"),
-<<<<<<< HEAD
-        dbc.Tab(overview_tab, label="Stress Overview", tab_id="app-overview-tab"),
-        dbc.Tab(curves_tab, label="Curves", tab_id="curves-tab"),
-    ], id="tabs", active_tab="summary-tab")
-=======
         dbc.Tab(overview_tab, label="Application Overview", tab_id="app-overview-tab"),
     ]# + [dbc.Tab(curves_tab, label="Curves", tab_id="curves-tab")] if expert else []
 
     if expert:
         t.append(dbc.Tab(curves_tab, label="Curves", tab_id="curves-tab"))
-        t.append(dbc.Tab(roofline_tab, label="Roofline", tab_id="mem-roofline-tab"))
-
     tabs = dbc.Tabs(t, id="tabs", active_tab="summary-tab")
->>>>>>> 443da3ed
 
     return html.Div([
         dbc.Button("Export to PDF", id="btn-pdf-export", className=["corporative-button", "pdf-button"]),
