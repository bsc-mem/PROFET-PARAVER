import pandas as pd
import numpy as np
from dash import dcc, html
import dash_bootstrap_components as dbc
import summary_info
import utils


def get_summary_platform_row(platform: dict, summary_table_attrs: dict):
    # get rows from platform dict (see summary_info.py)
    server_rows = utils.get_dash_table_rows(platform['server'])
    cpu_rows = utils.get_dash_table_rows(platform['cpu'])
    memory_rows = utils.get_dash_table_rows(platform['memory'])

    return dbc.Row([
        html.H2('Platform', className='summary-section-title'),
        # Server
        dbc.Col([
            dbc.Table([
                html.Thead([
                    html.Tr([
                        html.Th('Server', className='fixed-width-header'),
                    ])
                ], className='no-border-thead'),
                html.Tbody(server_rows)
            ], **summary_table_attrs, id='summary-table-server'),
        ], md=4),
        # CPU
        dbc.Col([
            dbc.Table([
                html.Thead([
                    html.Tr([
                        html.Th('CPU', className='fixed-width-header'),
                    ])
                ], className='no-border-thead'),
                html.Tbody(cpu_rows)
            ], **summary_table_attrs, id='summary-table-cpu'),
        ], md=4),
        # Memory
        dbc.Col([
            dbc.Table([
                html.Thead([
                    html.Tr([
                        html.Th('Memory', className='fixed-width-header'),
                    ])
                ], className='no-border-thead'),
                html.Tbody(memory_rows)
            ], **summary_table_attrs, id='summary-table-memory')
        ], md=4),
    ])

def get_summary_memory_row(memory: dict, summary_table_attrs: dict):
    # get rows from memory dict (see summary_info.py)
    memory_profile_rows = utils.get_dash_table_rows(memory)
    
    return dbc.Row([
        html.H2('Memory profile', className='summary-section-title'),
        dbc.Col([
            dbc.Table([
                html.Thead([
                    html.Tr([
                        html.Th('Header?', className='fixed-width-header'),
                    ])
                ], className='no-border-thead'),
                html.Tbody(memory_profile_rows)
            ], **summary_table_attrs, id='summary-table-memory-profile'),
        ], md=4),
    ])

def get_summary_trace_row(trace_info: dict, summary_table_attrs: dict):
    # get rows from trace_info dict (see summary_info.py)
    trace_info_rows = utils.get_dash_table_rows(trace_info)

    return dbc.Row([
        html.H2('Trace', className='summary-section-title'),
        dbc.Col([
            dbc.Table([
                html.Thead([
                    html.Tr([
                        html.Th('Header?', className='fixed-width-header'),
                    ])
                ], className='no-border-thead'),
                html.Tbody(trace_info_rows)
            ], **summary_table_attrs, id='summary-table-trace'),
        ], md=4),
    ])

def get_summary_tab(df: pd.DataFrame, config: dict, system_arch: dict):
    summary_table_attrs = {'bordered': True, 'hover': False, 'responsive': True,
                           'striped': True, 'className': 'summary-table'}
    summary = summary_info.get_summary_info(df, config, system_arch)

    return html.Div([
        # Platform summary
        get_summary_platform_row(summary['platform'], summary_table_attrs),
        # Memory profile summary
        get_summary_memory_row(summary['memory_profile'], summary_table_attrs),
        # Trace summary
        get_summary_trace_row(summary['trace_info'], summary_table_attrs),
    ], id='summary-tab-content')

def get_curve_graphs_sidebar(df: pd.DataFrame):
    node_names = sorted(df['node_name'].unique())
    # Define marks for sliders
    marks_time = {i: str(round(i, 1)) for i in np.linspace(df['timestamp'].min()/1e9, df['timestamp'].max()/1e9, 5)}
    marks_opacity = {i: str(i) for i in np.linspace(0, 1, 5)}

    marks_time_sampling = {i: f'{i}' for i in np.arange(0, 2.25, 0.25)}

    sidebar = html.Div([
        dbc.Row([
            html.P("Configuration:"),
            dcc.Upload(
                id='upload-config',
                children=dbc.Button("Load", id='upload-config-button', n_clicks=0, className=['sidebar-button', 'corporative-button']),
            ),
            dcc.Download(id='download-config'),
            dbc.Button("Save", id='save-config', n_clicks=0, className=['sidebar-button', 'corporative-button'], style={'margin-top': '1rem'}),
        ], className='sidebar-element'),
        dbc.Row([
            html.P("Node selection:"),
            dcc.Dropdown(
                id='node-selection-dropdown',
                # options=[{'label': 'All', 'value': 'all'}] + node_options,
                options=[{'label': node_name, 'value': node_name} for node_name in node_names],
                value=[node_name for node_name in node_names],
                searchable=True,
                clearable=True,
                multi=True,
            ),
        ], id='node-selection-section', className='sidebar-element'),
        dbc.Row([
            html.P("Curves Color:"),
            dcc.Dropdown(
                id='curves-color-dropdown',
                options=[
                    {'label': 'Black', 'value': 'black'},
                    {'label': 'Red', 'value': 'red'},
                    {'label': 'Green', 'value': 'green'},
                    {'label': 'Blue', 'value': 'blue'},
                    # {'label': 'Rainbow', 'value': 'rainbow'},
                    # {'label': 'None', 'value': 'none'},
                ],
                value='black',
                searchable=True,
                clearable=False,
            ),
            # daq.ColorPicker(
            #     id='curves-color-picker',
            #     value=dict(hex='#000000')
            # ),
        ], id='curves-color-dropdown-section', className='sidebar-element'),
        dbc.Row([
            html.P("Pending roofline specific opts", style={'color': 'grey', 'font-style': 'italic'}),
        ], id='test-mem-id', className='sidebar-element'),
        dbc.Row([
            html.P("Curves Transparency:"),
            dcc.Slider(0, 1, 0.01, value=1, id='curves-transparency-slider', marks=marks_opacity),
        ], id='curves-transparency-section', className='sidebar-element'),
        dbc.Row([
            html.P("Timestamp (s):"),
            dcc.RangeSlider(
                id='time-range-slider',
                min=df['timestamp'].min()/1e9, max=df['timestamp'].max()/1e9, step=0.1,
                marks=marks_time,
                value=[df['timestamp'].min()/1e9, df['timestamp'].max()/1e9]
            ),
        ], id='timestamp-section', className='sidebar-element'),
        dbc.Row([
            html.P("Sampling (s):"),
            dcc.RangeSlider(
                id='sampling-range-slider',
                min=0.05,
                max=2,
                step=0.05,
                marks=marks_time_sampling,
                value=[1],
            ),
        ], id='sampling-section', className='sidebar-element'),
        dbc.Row([
            html.P("Markers Color:"),
            dcc.Dropdown(
                id='markers-color-dropdown',
                options=[
                    {'label': 'Stress score', 'value': 'stress_score'},
                    {'label': 'Black', 'value': 'black'},
                    {'label': 'Red', 'value': 'red'},
                    {'label': 'Green', 'value': 'green'},
                    {'label': 'Blue', 'value': 'blue'},
                ],
                value='stress_score',
                searchable=True,
                clearable=False,
            ),
        ], id='marker-color-section', className='sidebar-element'),
        dbc.Row([
            html.P("Markers Transparency:"),
            dcc.Slider(0, 1, 0.01, value=1, id='markers-transparency-slider', marks=marks_opacity),
        ], id='marker-transparency-section', className='sidebar-element'),
    ], className='sidebar')

    # keep the side bar in a collapsed state, so we can hide it when the charts tab is not selected
    return dbc.Collapse([sidebar], id="sidebar")


def get_graphs_container(system_arch: dict, id_prefix: str, max_elements: int = None):
    # Create per socket o per MC graphs (e.g. curves or roofline)
    chart_rows = []

    if max_elements is not None:
        # add warning text
        chart_rows.append(dbc.Row([
            html.H5(f'Warning: Data is undersampled to {max_elements:,} elements.', style={"color": "red"}),
        ], style={'padding-bottom': '1rem', 'padding-top': '2rem'}))

    for node_name, sockets in system_arch.items():
        # Create a new container for each node
        node_container = dbc.Container([], id=f'{id_prefix}-node-{node_name}-container', fluid=True)
        node_container.children.append(html.H2(f'Node {node_name}', style={'padding-top': '3rem'}))
        node_rows = dbc.Row([], id=f'{id_prefix}-node-{node_name}-row')

        for i_socket, mcs in sockets.items():
            bw_balance_str = 'Socket bandwidth balance: %'
            if len(mcs) > 1:
                # Create a new container for each socket within the node container
                socket_container = dbc.Container([], id=f'{id_prefix}-node-{node_name}-socket-{i_socket}-container', fluid=True)
                socket_container.children.append(html.H3(f'Socket {i_socket}', style={'padding-top': '2rem'}))
                socket_rows = dbc.Row([], id=f'{id_prefix}-node-{node_name}-socket-{i_socket}-row')
                bw_balance_str = 'Memory channel bandwidth balance: '

            for id_mc in mcs:
                metadata = {
                    'node_name': node_name,
                    'socket': i_socket,
                    'mc': id_mc,
                }
                col = dbc.Col([
                    html.Br(),
                    dcc.Graph(id=f'{id_prefix}-node-{node_name}-socket-{i_socket}-mc-{id_mc}'),
                    dcc.Store(id=f'{id_prefix}-node-{node_name}-socket-{i_socket}-mc-{id_mc}-store', data=metadata),
                    html.H6(children=bw_balance_str,
                            style={'padding-left': '5rem'},
                            id=f'{id_prefix}-node-{node_name}-socket-{i_socket}-mc-{id_mc}-bw-balance'),
                ], sm=12, md=6, id=f'{id_prefix}-node-{node_name}-socket-{i_socket}-mc-{id_mc}-col')
                if len(mcs) > 1:
                    # Add graph to MC container if there are multiple MCs
                    socket_rows.children.append(col)
                else:
                    # Add the graph to the socket container
                    node_rows.children.append(col)
            
            if len(mcs) > 1:
                # Add the completed socket container to the node container's row
                socket_container.children.append(socket_rows)
                node_container.children.append(socket_container)

        if len(mcs) == 1:
            node_container.children.append(node_rows)
        # Add the completed node container to the overall layout
        chart_rows.append(node_container)

    return dbc.Container(chart_rows, id=f'{id_prefix}-graphs-container', fluid=True)


def get_overview_container(system_arch: dict, id_prefix: str, max_elements: int = None):
    container = dbc.Container([], id=f'app-overview-container', fluid=True)
    chart = dcc.Graph(id='overview-chart')
    hidden_div = html.Div(id='overview-hidden-div', style={'display': 'none'})

    container.children.append(chart)
    container.children.append(hidden_div)

    return container


def get_curve_graphs_tab(system_arch: dict, max_elements: int = None):
    return get_graphs_container(system_arch, "curves", max_elements)

def get_roofline_tab(system_arch: dict, max_elements: int = None):
    
    container = get_graphs_container(system_arch, "mem-roofline", max_elements)

    container.children.insert(0, html.Div(id='hidden-div', children='Initial Value', style={'display': 'none'}))
    return container
    #return dbc.Container([
    #    # Hidden div for trigering roofline callback (TODO: remove this when we have other components that trigger the callback)
    #    html.Div(id='hidden-div', children='Initial Value', style={'display': 'none'}),
    #    #dcc.Graph(id=f'roofline-graph'),
    #])


def get_overview_tab(system_arch: dict, max_elements: int = None):
    return get_overview_container(system_arch, "overview", max_elements)

def get_main_content(df: pd.DataFrame, config: dict, system_arch: dict, max_elements: int = None):
    system_info_tab = get_summary_tab(df, config, system_arch)
    curves_tab = get_curve_graphs_tab(system_arch, max_elements)
    roofline_tab = get_roofline_tab(system_arch, max_elements)
    overview_tab = get_overview_tab(system_arch, max_elements)

    tabs = dbc.Tabs([
        dbc.Tab(system_info_tab, label="Summary", tab_id="summary-tab"),
        dbc.Tab(overview_tab, label="Stress Overview", tab_id="app-overview-tab"),
        dbc.Tab(curves_tab, label="Curves", tab_id="curves-tab"),
<<<<<<< HEAD
        dbc.Tab(roofline_tab, label="Memory Roofline", tab_id="mem-roofline-tab"),
    ], id="tabs", active_tab="summary-tab")
=======
        dbc.Tab(roofline_tab, label="Roofline", tab_id="mem-roofline-tab"),
    ], id="tabs", active_tab="app-overview-tab")
>>>>>>> 031c3384

    return html.Div([
        dbc.Button("Export to PDF", id="btn-pdf-export", className=["corporative-button", "pdf-button"]),
        dcc.Download(id="download-pdf"),
        tabs,
    ], className='tab-content')

# Update the layout function
def get_layout(df: pd.DataFrame, config: dict, system_arch: dict, max_elements: int = None):
    return dcc.Loading(
        id="loading",
        type="default",  # changes the loading spinner
        children=[dbc.Container([
            dbc.Row([
                dbc.Col([get_curve_graphs_sidebar(df)], width=2),
                dbc.Col([get_main_content(df, config, system_arch, max_elements)], width=10),
            ]),
        ], fluid=True)],
        fullscreen=True,
    )
<|MERGE_RESOLUTION|>--- conflicted
+++ resolved
@@ -302,13 +302,8 @@
         dbc.Tab(system_info_tab, label="Summary", tab_id="summary-tab"),
         dbc.Tab(overview_tab, label="Stress Overview", tab_id="app-overview-tab"),
         dbc.Tab(curves_tab, label="Curves", tab_id="curves-tab"),
-<<<<<<< HEAD
-        dbc.Tab(roofline_tab, label="Memory Roofline", tab_id="mem-roofline-tab"),
+        dbc.Tab(roofline_tab, label="Roofline", tab_id="mem-roofline-tab"),
     ], id="tabs", active_tab="summary-tab")
-=======
-        dbc.Tab(roofline_tab, label="Roofline", tab_id="mem-roofline-tab"),
-    ], id="tabs", active_tab="app-overview-tab")
->>>>>>> 031c3384
 
     return html.Div([
         dbc.Button("Export to PDF", id="btn-pdf-export", className=["corporative-button", "pdf-button"]),
