import os
import json
import base64
import numpy as np
import dash
from dash import html, Input, Output, State, callback_context
from dash.exceptions import PreventUpdate
import pandas as pd
import curve_utils
import utils
import overview
import pdf_gen

def apply_to_hierarchy(func, system_arch):
    # apply func to each node, socket and mc
    results = []
    for node_name, sockets in system_arch.items():
        for i_socket, mcs in sockets.items():
            for id_mc in mcs:
                results.append(func(node_name, i_socket, id_mc))
    return results

def replace_after_char(s, char, replacement):
    """ Replaces everything after the first occurence of a character with a replacement string """
    # Find the position of the character
    index = s.find(char)

    # If character is not found, return the original string
    if index == -1:
        return s

    # Replace everything after the character with the replacement string
    return s[:index + 1] + replacement

def register_callbacks(app, df, df_overview, curves, config, system_arch, trace_file, labels, stress_score_config, max_elements=None, expert=False):

    # toggle sidebar, showing it when the curves tab is selected and hidding it otherwise
    @app.callback(
        Output("sidebar", "is_open"),
        Input("tabs", "active_tab"),
    )
    def toggle_sidebar(active_tab):
        return active_tab != "summary-tab"

    # Hide the curve specific options when the roofline tab is active. 
    @app.callback(
        Output(f'curves-color-dropdown-section', 'style'),
        Output(f'curves-transparency-section', 'style'),
        Input("tabs", "active_tab"),
    )
    def hide_curves_sidebar_options(active_tab):
        # Static number of outputs. If we add more options, we need to update this number
        num_outputs = 2
<<<<<<< HEAD
        return [{'display': 'none'}]*num_outputs if active_tab == "app-overview-tab" else [{}]*num_outputs
=======
        return [{'display': 'none'}]*num_outputs if active_tab == "mem-roofline-tab" else [{}]*num_outputs

    # Hide the roofline specific options when the curves tab or overview tab is active.
    @app.callback(
        Output(f'test-mem-id', 'style'),
        Input("tabs", "active_tab"),
    )
    def hide_memory_sidebar_options(active_tab):
        return {'display': 'none'} if active_tab == "curves-tab" or active_tab == "app-overview-tab" else {}
>>>>>>> 0ee380a0

    # Hide the overview tab specific options when the tab is not active.
    @app.callback(
        Output(f'sampling-section', 'style'),
        Output(f'overview-sampling-mode-section', 'style'),
        Input("tabs", "active_tab"),
    )
    def hide_only_overview_sidebar_options(active_tab):
<<<<<<< HEAD
        return {'display': 'none'} if active_tab == "curves-tab" else {}
=======
        num_outputs = 2
        return [{'display': 'none'} if active_tab == "curves-tab" or active_tab == "mem-roofline-tab" else {}]*num_outputs
>>>>>>> 0ee380a0

    # There is no node selection in the overview tab. This is why it's hidden when the tab is active.
    @app.callback(
        Output(f'node-selection-section', 'style'),
        Input("tabs", "active_tab"),
    )
    def hide_overview_sidebar_options(active_tab):
        return {'display': 'none'} if active_tab == "app-overview-tab" else {}

<<<<<<< HEAD
=======

>>>>>>> 0ee380a0
    # Since the expert mode requires two differente callback definitions, but the same export to pdf function, we declare it separately
    def generic_pdf_export(n, selected_nodes, figures):
        pdf_string = pdf_gen.generate_pdf(df, config, system_arch, selected_nodes, figures, expert)
        pdf_base64 = base64.b64encode(pdf_string).decode('utf-8')
        return dict(content=pdf_base64, filename="my_report.pdf", type="application/pdf", base64=True)

    if expert:
        # If expert mode is enabled, we need to add the memory roofline and curves figures to the pdf export
        @app.callback(
            Output("download-pdf", "data"),
            Input("btn-pdf-export", "n_clicks"),
            State('node-selection-dropdown', 'value'),
            State('overview-chart', 'figure'),
            apply_to_hierarchy(lambda n, s, m: State(f'curves-node-{n}-socket-{s}-mc-{m}', 'figure'), system_arch),
            prevent_initial_call=True,
        )
        def export_to_pdf(n, selected_nodes, *figures):
            return generic_pdf_export(n, selected_nodes, figures)
    else:
        # If expert mode is disabled, we only need the overview figures to the pdf export
        @app.callback(
            Output("download-pdf", "data"),
            Input("btn-pdf-export", "n_clicks"),
            State('node-selection-dropdown', 'value'),
            State('overview-chart', 'figure'),
            prevent_initial_call=True,
        )
        def export_to_pdf(n, selected_nodes, *figures):
            return generic_pdf_export(n, selected_nodes, figures)

    # we need all the elements as outputs for updating them in case of loading a json file
    # if a json file is not loaded, the callback has still to return the real values
    # for plotting the graphs, so that's why need the States here
    @app.callback(
        Output('node-selection-dropdown', 'value'),
        Output('curves-color-dropdown', 'value'),
        Output('curves-transparency-slider', 'value'),
        Output('time-range-slider', 'value'),
        Output('markers-color-dropdown', 'value'),
        Output('markers-transparency-slider', 'value'),
        Input('upload-config', 'contents'),
        State('node-selection-dropdown', 'value'),
        State('curves-color-dropdown', 'value'),
        State('curves-transparency-slider', 'value'),
        State('time-range-slider', 'value'),
        State('markers-color-dropdown', 'value'),
        State('markers-transparency-slider', 'value'),
        # prevent_initial_call=True,
    )
    def load_config(contents, selected_nodes, curves_color, curves_transparency, time_range, 
                    markers_color, markers_transparency):
        if contents is None:
            return selected_nodes, curves_color, curves_transparency, time_range, markers_color, markers_transparency
        
        content_type, content_string = contents.split(',')
        decoded = base64.b64decode(content_string)
        try:
            if 'json' in content_type:
                # assume that the user uploaded a JSON file
                json_file = json.loads(decoded)
                return_order = ['selected_nodes', 'curves_color', 'curves_transparency', 'time_range',
                                'markers_color', 'markers_transparency']
                return [json_file.get(key) for key in return_order]
        except Exception as e:
            print(e)
            return html.Div([
                'There was an error processing this file.'
            ])
                     
    @app.callback(
        Output('download-config', 'data'),
        Input('save-config', 'n_clicks'),
        State('node-selection-dropdown', 'value'),
        State('curves-color-dropdown', 'value'),
        State('curves-transparency-slider', 'value'),
        State('time-range-slider', 'value'),
        State('markers-color-dropdown', 'value'),
        State('markers-transparency-slider', 'value'),
        # prevent_initial_call=True,
    )
    def save_config(save_n_clicks, selected_nodes, curves_color, curves_transparency, time_range, 
                    markers_color, markers_transparency):
        if save_n_clicks is None or save_n_clicks == 0:
            raise PreventUpdate

        # Generate the configuration data
        config_json = json.dumps({
            'curves_color': curves_color,
            'curves_transparency': curves_transparency,
            'time_range': time_range,
            'markers_color': markers_color,
            'markers_transparency': markers_transparency,
            'selected_nodes': selected_nodes,
        }, indent=2)

        # You can choose a default filename, but the user will still
        # have the option to choose their own filename in the download dialog
        # basename gets the filename with the extension, and splitext removes the extension
        filename = os.path.splitext(os.path.basename(trace_file))[0] + '.dash.config.json'

        return dict(content=config_json, filename=filename)

    if expert:
        # If expert is enabled, we need to add the logic of the node selection for the curves.
        @app.callback(
            # The style attribute is used to hide the container of the curves of the nodes that are not selected
            [Output(f'curves-node-{node_name}-container', 'style') for node_name in system_arch.keys()],
            Input('node-selection-dropdown', 'value'),
            prevent_initial_call=True,
        )
        def show_hide_node(selected_nodes):
            # TODO the problem with this approach is that these blocked rows will still be processed in update_chart
            if selected_nodes is None:
                raise PreventUpdate
            return [{'display': 'none'} if node_name not in selected_nodes else {} for node_name in system_arch.keys()]
    
    if expert:
        # If expert is enabled, we want the curves and rooflines to be created and instanciated
        @app.callback(
            apply_to_hierarchy(lambda n, s, m: Output(f'curves-node-{n}-socket-{s}-mc-{m}', 'figure'), system_arch),
            apply_to_hierarchy(lambda n, s, m: Output(f'curves-node-{n}-socket-{s}-mc-{m}-bw-balance', 'children'), system_arch),
            State('node-selection-dropdown', 'value'),
            Input('curves-color-dropdown', 'value'),
            Input('curves-transparency-slider', 'value'),
            Input('time-range-slider', 'value'),
            Input('markers-color-dropdown', 'value'),
            Input('markers-transparency-slider', 'value'),
            apply_to_hierarchy(lambda n, s, m: State(f'curves-node-{n}-socket-{s}-mc-{m}', 'figure'), system_arch),
            apply_to_hierarchy(lambda n, s, m: State(f'curves-node-{n}-socket-{s}-mc-{m}-store', 'data'), system_arch),
            apply_to_hierarchy(lambda n, s, m: State(f'curves-node-{n}-socket-{s}-mc-{m}-bw-balance', 'children'), system_arch),
            prevent_initial_call=True,
        )
        def update_curve_graphs(selected_nodes, curves_color, curves_transparency, time_range,
                                markers_color, markers_transparency, *states):
            third = len(states) // 3
            current_figures = states[:third]
            figs_metadata = states[third:third*2]
            bw_balances = states[third*2:]

            if len(callback_context.triggered) > 1:
                # Reprocess all charts. This can happen in multiple circumstances:
                # - Initial call (all inputs are passed as context)
                # - Loading a new config file (all inputs are passed as context)
                color_bar = None
                if markers_color == 'stress_score':
                    color_bar = curve_utils.get_color_bar(labels, stress_score_config)

                figures = []
                new_bw_balances = []
                for node_name, sockets in system_arch.items():
                    # if node_name not in selected_nodes:
                    #     figures.append(dash.no_update)
                    #     new_bw_balances.append(dash.no_update)
                    #     continue
                    df_node = curve_utils.filter_df(df, node_name, time_range=time_range)
                    bw_per_socket = df_node.groupby('socket')['bw'].mean()
                    for i_socket, mcs in sockets.items():
                        df_socket = curve_utils.filter_df(df_node, i_socket=i_socket)
                        if len(mcs) > 1:
                            bw_per_mc = df_socket.groupby('mc')['bw'].mean()
                        for k, id_mc in enumerate(mcs):
                            # Filter the dataframe to only include the selected node, socket and MC
                            filt_df = curve_utils.filter_df(df_socket, i_mc=id_mc)
                            if len(mcs) > 1:
                                bw_balance = filt_df['bw'].mean() * 100 / bw_per_mc.sum()
                            else:
                                bw_balance = filt_df['bw'].mean() * 100 / bw_per_socket.sum()
                            new_bw_balances.append(replace_after_char(bw_balances[k], ':', f' {bw_balance:.1f}%'))
                            graph_title = f'Memory channel {id_mc}' if len(mcs) > 1 else f'Socket {i_socket}'
                            fig = curve_utils.get_graph_fig(filt_df, curves, curves_color, curves_transparency, markers_color, markers_transparency,
                                                            graph_title, labels['bw'], labels['lat'], stress_score_config['colorscale'], color_bar)
                            figures.append(fig)
                return tuple(np.append(figures, new_bw_balances))

            new_bw_balances = [dash.no_update for _ in bw_balances]
            input_id = callback_context.triggered[0]['prop_id'].split('.')[0]

            # Handle callback logic. This is triggered by a single input.
            if input_id == 'curves-color-dropdown':
                for fig in current_figures:
                    # process curves figures, which are all but the last one.
                    for curve in fig['data'][:-1]:
                        curve['line']['color'] = curves_color
            elif input_id == 'curves-transparency-slider':
                for fig in current_figures:
                    # process curves figures, which are all but the last one.
                    for curve in fig['data'][:-1]:
                        curve['opacity'] = curves_transparency
            elif input_id == 'time-range-slider':
                # update figures
                for metadata, fig in zip(figs_metadata, current_figures):
                    # process the dots figure, which is the last one.
                    mask = (df['timestamp'] >= time_range[0] * 1e9) & (df['timestamp'] < time_range[1] * 1e9)
                    filt_df = curve_utils.filter_df(df, metadata['node_name'], metadata['socket'],
                                            metadata['mc'], time_range=time_range)
                    fig['data'][-1]['x'] = filt_df['bw']
                    fig['data'][-1]['y'] = filt_df['lat']
                    if markers_color == 'stress_score':
                        fig['data'][-1]['marker']['color'] = filt_df['stress_score']

                # update the bw balance
                new_bw_balances = []
                for node_name, sockets in system_arch.items():
                    # if node_name not in selected_nodes:
                    #     new_bw_balances.append(dash.no_update)
                    #     continue
                    df_node = curve_utils.filter_df(df, node_name, time_range=time_range)
                    bw_per_socket = df_node.groupby('socket')['bw'].mean()
                    for i_socket, mcs in sockets.items():
                        df_socket = curve_utils.filter_df(df_node, i_socket=i_socket)
                        if len(mcs) > 1:
                            bw_per_mc = df_socket.groupby('mc')['bw'].mean()
                        for k, id_mc in enumerate(mcs):
                            # Filter the dataframe to only include the selected node, socket and MC
                            filt_df = curve_utils.filter_df(df_socket, i_mc=id_mc)
                            if len(mcs) > 1:
                                bw_balance = filt_df['bw'].mean() * 100 / bw_per_mc.sum()
                            else:
                                bw_balance = filt_df['bw'].mean() * 100 / bw_per_socket.sum()
                            new_bw_balances.append(replace_after_char(bw_balances[k], ':', f' {bw_balance:.1f}%'))
            elif input_id == 'markers-color-dropdown':
                for fig in current_figures:
                    # process the dots figure, which is the last one.
                    if markers_color == 'stress_score':
                        mask = (df['timestamp'] >= time_range[0] * 1e9) & (df['timestamp'] < time_range[1] * 1e9)
                        filt_df = df.loc[mask]
                        fig['data'][-1]['marker']['color'] = filt_df['stress_score']
                    else:
                        fig['data'][-1]['marker']['color'] = markers_color
            elif input_id == 'markers-transparency-slider':
                for fig in current_figures:
                    # process the dots figure, which is the last one.
                    fig['data'][-1]['marker']['opacity'] = markers_transparency
<<<<<<< HEAD
=======
            
            return tuple(np.append(current_figures, new_bw_balances))
        
        @app.callback(
            # Define the Output components dynamically based on the system architecture
            apply_to_hierarchy(lambda n, s, m: Output(f'mem-roofline-node-{n}-socket-{s}-mc-{m}', 'figure'), system_arch),
            State('node-selection-dropdown', 'value'),
            Input('time-range-slider', 'value'),
            Input('markers-color-dropdown', 'value'),
            Input('markers-transparency-slider', 'value'),
            apply_to_hierarchy(lambda n, s, m: State(f'mem-roofline-node-{n}-socket-{s}-mc-{m}', 'figure'), system_arch),
            apply_to_hierarchy(lambda n, s, m: State(f'mem-roofline-node-{n}-socket-{s}-mc-{m}-store', 'data'), system_arch),
            prevent_initial_call=True,
        )
        def update_memory_roofline_graphs(selected_nodes, time_range, markers_color, markers_transparency, *states):

            # Get the figures and metadata from the states
            halves = len(states) // 2
            current_figures = states[:halves]
            figs_metadata = states[halves+1:]

            #TODO: Read the correct BW
            cache_bw = curve_utils.get_cache_bandwidth(curves)

            # Get the peak bandwidth
            peak_bw_gbs = max([cache_bw[i]['value'] for i in range(len(cache_bw))])

            # TODO: Define peak flops (peak_flopss) - Not implemented in the provided code
            peak_flopss = 11150000

            # Handle callback logic. This is triggered by a single input.
            if len(callback_context.triggered) > 1:
                figures = []
                for node_name, sockets in system_arch.items():
                    # TODO: the filtering of the DF should not be in curve_utils
                    df_node = utils.filter_df(df, node_name, time_range=time_range)
                    for i_socket, mcs in sockets.items():
                        df_socket = utils.filter_df(df_node, i_socket=i_socket)
                        for _, id_mc in enumerate(mcs):
                            # Filter the dataframe to only include the selected node, socket and MC
                            filt_df = utils.filter_df(df_socket, i_mc=id_mc)
                            graph_title = f'Memory channel {id_mc}' if len(mcs) > 1 else f'Socket {i_socket}'
                            fig = roofline.plotCARM(filt_df, peak_bw_gbs, peak_flopss, cache_bw, markers_color,markers_transparency, labels, stress_score_config, graph_title=graph_title)
                            figures.append(fig)

                return figures
            
            # Get the ID of the input that triggered the callback
            input_id = callback_context.triggered[0]['prop_id'].split('.')[0]

            if input_id == 'markers-color-dropdown':
                for fig in current_figures:
                    if markers_color == 'stress_score':
                        mask = (df['timestamp'] >= time_range[0] * 1e9) & (df['timestamp'] < time_range[1] * 1e9)
                        filt_df = df.loc[mask]
                        fig['data'][0]['marker']['color'] = filt_df['stress_score']
                        fig['data'][0]['hovertemplate'] = '<b>Stress score</b>: %{marker.color:.2f}<br><b>Operational Intensity</b>: %{x:.2f} (FLOPS/Byte)<br><b>Performance</b>: %{y:.2f} (GFLOPS/s)<br><b>Bandwidth</b>: %{customdata[3]:.2f} GB/s<br><b>Latency</b>: %{customdata[4]:.2f} ns<br><b>Timestamp</b>: %{text}<br><b>Node</b>: %{customdata[0]}<br><b>Socket</b>: %{customdata[1]}<br><b>MC</b>: %{customdata[2]}<extra></extra>'
                        fig['data'][-1]['visible'] = True
                    else:
                        fig['data'][0]['marker']['color'] = markers_color
                        fig['data'][0]['hovertemplate'] = '<b>Operational Intensity</b>: %{x:.2f} (FLOPS/Byte)<br><b>Performance</b>: %{y:.2f} (GFLOPS/s)<br><b>Bandwidth</b>: %{customdata[3]:.2f} GB/s<br><b>Latency</b>: %{customdata[4]:.2f} ns<br><b>Timestamp</b>: %{text}<br><b>Node</b>: %{customdata[0]}<br><b>Socket</b>: %{customdata[1]}<br><b>MC</b>: %{customdata[2]}<extra></extra>'
                        fig['data'][-1]['visible'] = False
            elif input_id == 'time-range-slider':
                for metadata, fig in zip(figs_metadata, current_figures):
                    mask = (df['timestamp'] >= time_range[0] * 1e9) & (df['timestamp'] < time_range[1] * 1e9)
                    filt_df = utils.filter_df(df, metadata['node_name'], metadata['socket'], time_range=time_range)

                    # TODO: Implement logic for handling time-range-slider input - Not fully implemented in the provided code
>>>>>>> 0ee380a0

            return tuple(np.append(current_figures, new_bw_balances))

    @app.callback(
        Output('overview-chart', 'figure'),
        Output('sampling-label', 'children'),
        Input('overview-sampling-mode', 'value'),
        Input('sampling-range-slider', 'value'),
        Input('curves-color-dropdown', 'value'),
        Input('curves-transparency-slider', 'value'),
        Input('time-range-slider', 'value'),
        Input('markers-color-dropdown', 'value'),
        Input('markers-transparency-slider', 'value'),
        State('overview-chart', 'figure'),
        State('sampling-label', 'children'),
    )
<<<<<<< HEAD
    def update_overview_graph(sample_range, curves_color, curves_transparency, time_range, markers_color, markers_transparency, *states):

=======
    def update_overview_graph(sampling_mode, sample_range, curves_color, curves_transparency, time_range, markers_color, markers_transparency, *states):
        
>>>>>>> 0ee380a0
        # Get the current state of the overview chart
        overview_fig = states[0]
        sampling_label = states[1]

        # Get the ID of the input that triggered the callback
        input_id = callback_context.triggered[0]['prop_id'].split('.')[0]
<<<<<<< HEAD

        # Handle callback logic when triggered by multiple inputs or the sampling range slider
        if len(callback_context.triggered) > 1 or input_id == 'sampling-range-slider':
            # Check if the sample_range is not zero
=======
        
        # Handle callback logic when triggered by multiple inputs or the sampling range slider
        if len(callback_context.triggered) > 1 or input_id == 'sampling-range-slider' or input_id == 'overview-sampling-mode':
            # Check if the sample_range is not zero
            sampling_label = sampling_label.split('(').pop(0) + f'({sample_range[0]*1000}ms)'
>>>>>>> 0ee380a0
            if sample_range[0] != 0:
                # Sample the dataframe to the specified sample range
                df_copy = df_overview.copy()
                df_copy['timestamp'] = df_copy['timestamp'] // (sample_range[0] * 10 ** 9)
                grouped = df_copy.groupby('timestamp', as_index=False)

                aggregation_dict = {col: 'first' for col in df_copy.columns if col != 'stress_score'}


                if sampling_mode == 'stress':
                    result_df = grouped.apply(lambda x: x.loc[x['stress_score'].idxmax()]).reset_index(drop=True)
                elif sampling_mode == 'mean':
                    aggregation_dict['stress_score'] = 'mean'
                    grouped = df_copy.groupby('timestamp', as_index=False)
                    result_df = grouped.agg(aggregation_dict).reset_index(drop=True)
                elif sampling_mode == 'median':
                    aggregation_dict['stress_score'] = 'median'
                    grouped = df_copy.groupby('timestamp', as_index=False)
                    result_df = grouped.agg(aggregation_dict).reset_index(drop=True)
                elif sampling_mode == 'mode':
                    aggregation_dict['stress_score'] = lambda x: pd.Series.mode(x).iloc[0] if not x.empty else np.nan
                    result_df = grouped.agg(aggregation_dict).reset_index(drop=True)
                else:
                    result_df = df_copy
            else:
                result_df = df_overview
            
            if 'bw' not in result_df.columns or 'lat' not in result_df.columns:
                raise Exception('The dataframe does not contain the required columns for the overview chart.')
            else:
                if markers_color == 'stress_score':
                    color_bar = curve_utils.get_color_bar(labels, stress_score_config)

                graph_title = 'Application Curves'
                overview_fig = curve_utils.get_graph_fig(result_df, curves, curves_color, curves_transparency, markers_color, markers_transparency,
                                                graph_title, labels['bw'], labels['lat'], stress_score_config['colorscale'], color_bar)

<<<<<<< HEAD
            return overview_fig

=======
                return overview_fig, sampling_label
                
>>>>>>> 0ee380a0

        # Handle callback logic. This is triggered by a single input.
        if input_id == 'curves-color-dropdown':
            for curve in overview_fig['data'][:-1]:
                curve['line']['color'] = curves_color
        elif input_id == 'curves-transparency-slider':
            for curve in overview_fig['data'][:-1]:
                curve['opacity'] = curves_transparency
        elif input_id == 'time-range-slider':
            # Apply a mask to filter data within the specified time range
            mask = (df_overview['timestamp'] >= time_range[0] * 1e9) & (df_overview['timestamp'] < time_range[1] * 1e9)
<<<<<<< HEAD

=======
            
>>>>>>> 0ee380a0
            # Check if the sample_range is not zero
            if sample_range != 0:
                # Sample the dataframe to the specified sample range
                df_copy = df_overview[mask].copy()
                df_copy['timestamp'] = df_copy['timestamp'] // (sample_range[0] * 10 ** 9)
                result_df = df_copy.groupby('timestamp', as_index=False).apply(
                    lambda x: x.loc[x['stress_score'].idxmax()]).reset_index(drop=True)
            else:
                result_df = df_overview[mask]
<<<<<<< HEAD

=======
            
>>>>>>> 0ee380a0
            # Update the x, y, and marker color of the last data trace in the overview figure
            overview_fig['data'][-1]['x'] = result_df['bw']
            overview_fig['data'][-1]['y'] = result_df['lat']
            if markers_color == 'stress_score':
                overview_fig['data'][-1]['marker']['color'] = result_df['stress_score']

        elif input_id == 'markers-color-dropdown':
            if markers_color == 'stress_score':
                # Apply a mask to filter data within the specified time range
                mask = (df_overview['timestamp'] >= time_range[0] * 1e9) & (df_overview['timestamp'] < time_range[1] * 1e9)
                filt_df = df_overview.loc[mask]
                overview_fig['data'][-1]['marker']['color'] = filt_df['stress_score']
            else:
                overview_fig['data'][-1]['marker']['color'] = markers_color
        elif input_id == 'markers-transparency-slider':
            overview_fig['data'][-1]['marker']['opacity'] = markers_transparency
<<<<<<< HEAD

        return overview_fig
=======
        
        return overview_fig, sampling_label
>>>>>>> 0ee380a0
<|MERGE_RESOLUTION|>--- conflicted
+++ resolved
@@ -5,7 +5,7 @@
 import dash
 from dash import html, Input, Output, State, callback_context
 from dash.exceptions import PreventUpdate
-import pandas as pd
+
 import curve_utils
 import utils
 import overview
@@ -42,7 +42,7 @@
     def toggle_sidebar(active_tab):
         return active_tab != "summary-tab"
 
-    # Hide the curve specific options when the roofline tab is active. 
+    # Hide the curve specific options when the roofline tab is active.
     @app.callback(
         Output(f'curves-color-dropdown-section', 'style'),
         Output(f'curves-transparency-section', 'style'),
@@ -51,33 +51,15 @@
     def hide_curves_sidebar_options(active_tab):
         # Static number of outputs. If we add more options, we need to update this number
         num_outputs = 2
-<<<<<<< HEAD
         return [{'display': 'none'}]*num_outputs if active_tab == "app-overview-tab" else [{}]*num_outputs
-=======
-        return [{'display': 'none'}]*num_outputs if active_tab == "mem-roofline-tab" else [{}]*num_outputs
-
-    # Hide the roofline specific options when the curves tab or overview tab is active.
-    @app.callback(
-        Output(f'test-mem-id', 'style'),
+
+    # Hide the overview tab specific options when the tab is not active.
+    @app.callback(
+        Output(f'sampling-section', 'style'),
         Input("tabs", "active_tab"),
     )
-    def hide_memory_sidebar_options(active_tab):
-        return {'display': 'none'} if active_tab == "curves-tab" or active_tab == "app-overview-tab" else {}
->>>>>>> 0ee380a0
-
-    # Hide the overview tab specific options when the tab is not active.
-    @app.callback(
-        Output(f'sampling-section', 'style'),
-        Output(f'overview-sampling-mode-section', 'style'),
-        Input("tabs", "active_tab"),
-    )
     def hide_only_overview_sidebar_options(active_tab):
-<<<<<<< HEAD
         return {'display': 'none'} if active_tab == "curves-tab" else {}
-=======
-        num_outputs = 2
-        return [{'display': 'none'} if active_tab == "curves-tab" or active_tab == "mem-roofline-tab" else {}]*num_outputs
->>>>>>> 0ee380a0
 
     # There is no node selection in the overview tab. This is why it's hidden when the tab is active.
     @app.callback(
@@ -87,10 +69,6 @@
     def hide_overview_sidebar_options(active_tab):
         return {'display': 'none'} if active_tab == "app-overview-tab" else {}
 
-<<<<<<< HEAD
-=======
-
->>>>>>> 0ee380a0
     # Since the expert mode requires two differente callback definitions, but the same export to pdf function, we declare it separately
     def generic_pdf_export(n, selected_nodes, figures):
         pdf_string = pdf_gen.generate_pdf(df, config, system_arch, selected_nodes, figures, expert)
@@ -194,7 +172,7 @@
         return dict(content=config_json, filename=filename)
 
     if expert:
-        # If expert is enabled, we need to add the logic of the node selection for the curves.
+        #If expert is enabled, we need to add the logic of the node selection for the curves.
         @app.callback(
             # The style attribute is used to hide the container of the curves of the nodes that are not selected
             [Output(f'curves-node-{node_name}-container', 'style') for node_name in system_arch.keys()],
@@ -324,77 +302,6 @@
                 for fig in current_figures:
                     # process the dots figure, which is the last one.
                     fig['data'][-1]['marker']['opacity'] = markers_transparency
-<<<<<<< HEAD
-=======
-            
-            return tuple(np.append(current_figures, new_bw_balances))
-        
-        @app.callback(
-            # Define the Output components dynamically based on the system architecture
-            apply_to_hierarchy(lambda n, s, m: Output(f'mem-roofline-node-{n}-socket-{s}-mc-{m}', 'figure'), system_arch),
-            State('node-selection-dropdown', 'value'),
-            Input('time-range-slider', 'value'),
-            Input('markers-color-dropdown', 'value'),
-            Input('markers-transparency-slider', 'value'),
-            apply_to_hierarchy(lambda n, s, m: State(f'mem-roofline-node-{n}-socket-{s}-mc-{m}', 'figure'), system_arch),
-            apply_to_hierarchy(lambda n, s, m: State(f'mem-roofline-node-{n}-socket-{s}-mc-{m}-store', 'data'), system_arch),
-            prevent_initial_call=True,
-        )
-        def update_memory_roofline_graphs(selected_nodes, time_range, markers_color, markers_transparency, *states):
-
-            # Get the figures and metadata from the states
-            halves = len(states) // 2
-            current_figures = states[:halves]
-            figs_metadata = states[halves+1:]
-
-            #TODO: Read the correct BW
-            cache_bw = curve_utils.get_cache_bandwidth(curves)
-
-            # Get the peak bandwidth
-            peak_bw_gbs = max([cache_bw[i]['value'] for i in range(len(cache_bw))])
-
-            # TODO: Define peak flops (peak_flopss) - Not implemented in the provided code
-            peak_flopss = 11150000
-
-            # Handle callback logic. This is triggered by a single input.
-            if len(callback_context.triggered) > 1:
-                figures = []
-                for node_name, sockets in system_arch.items():
-                    # TODO: the filtering of the DF should not be in curve_utils
-                    df_node = utils.filter_df(df, node_name, time_range=time_range)
-                    for i_socket, mcs in sockets.items():
-                        df_socket = utils.filter_df(df_node, i_socket=i_socket)
-                        for _, id_mc in enumerate(mcs):
-                            # Filter the dataframe to only include the selected node, socket and MC
-                            filt_df = utils.filter_df(df_socket, i_mc=id_mc)
-                            graph_title = f'Memory channel {id_mc}' if len(mcs) > 1 else f'Socket {i_socket}'
-                            fig = roofline.plotCARM(filt_df, peak_bw_gbs, peak_flopss, cache_bw, markers_color,markers_transparency, labels, stress_score_config, graph_title=graph_title)
-                            figures.append(fig)
-
-                return figures
-            
-            # Get the ID of the input that triggered the callback
-            input_id = callback_context.triggered[0]['prop_id'].split('.')[0]
-
-            if input_id == 'markers-color-dropdown':
-                for fig in current_figures:
-                    if markers_color == 'stress_score':
-                        mask = (df['timestamp'] >= time_range[0] * 1e9) & (df['timestamp'] < time_range[1] * 1e9)
-                        filt_df = df.loc[mask]
-                        fig['data'][0]['marker']['color'] = filt_df['stress_score']
-                        fig['data'][0]['hovertemplate'] = '<b>Stress score</b>: %{marker.color:.2f}<br><b>Operational Intensity</b>: %{x:.2f} (FLOPS/Byte)<br><b>Performance</b>: %{y:.2f} (GFLOPS/s)<br><b>Bandwidth</b>: %{customdata[3]:.2f} GB/s<br><b>Latency</b>: %{customdata[4]:.2f} ns<br><b>Timestamp</b>: %{text}<br><b>Node</b>: %{customdata[0]}<br><b>Socket</b>: %{customdata[1]}<br><b>MC</b>: %{customdata[2]}<extra></extra>'
-                        fig['data'][-1]['visible'] = True
-                    else:
-                        fig['data'][0]['marker']['color'] = markers_color
-                        fig['data'][0]['hovertemplate'] = '<b>Operational Intensity</b>: %{x:.2f} (FLOPS/Byte)<br><b>Performance</b>: %{y:.2f} (GFLOPS/s)<br><b>Bandwidth</b>: %{customdata[3]:.2f} GB/s<br><b>Latency</b>: %{customdata[4]:.2f} ns<br><b>Timestamp</b>: %{text}<br><b>Node</b>: %{customdata[0]}<br><b>Socket</b>: %{customdata[1]}<br><b>MC</b>: %{customdata[2]}<extra></extra>'
-                        fig['data'][-1]['visible'] = False
-            elif input_id == 'time-range-slider':
-                for metadata, fig in zip(figs_metadata, current_figures):
-                    mask = (df['timestamp'] >= time_range[0] * 1e9) & (df['timestamp'] < time_range[1] * 1e9)
-                    filt_df = utils.filter_df(df, metadata['node_name'], metadata['socket'], time_range=time_range)
-
-                    # TODO: Implement logic for handling time-range-slider input - Not fully implemented in the provided code
->>>>>>> 0ee380a0
 
             return tuple(np.append(current_figures, new_bw_balances))
 
@@ -411,31 +318,18 @@
         State('overview-chart', 'figure'),
         State('sampling-label', 'children'),
     )
-<<<<<<< HEAD
     def update_overview_graph(sample_range, curves_color, curves_transparency, time_range, markers_color, markers_transparency, *states):
-
-=======
-    def update_overview_graph(sampling_mode, sample_range, curves_color, curves_transparency, time_range, markers_color, markers_transparency, *states):
-        
->>>>>>> 0ee380a0
         # Get the current state of the overview chart
         overview_fig = states[0]
         sampling_label = states[1]
 
         # Get the ID of the input that triggered the callback
         input_id = callback_context.triggered[0]['prop_id'].split('.')[0]
-<<<<<<< HEAD
-
-        # Handle callback logic when triggered by multiple inputs or the sampling range slider
-        if len(callback_context.triggered) > 1 or input_id == 'sampling-range-slider':
-            # Check if the sample_range is not zero
-=======
-        
+
         # Handle callback logic when triggered by multiple inputs or the sampling range slider
         if len(callback_context.triggered) > 1 or input_id == 'sampling-range-slider' or input_id == 'overview-sampling-mode':
             # Check if the sample_range is not zero
             sampling_label = sampling_label.split('(').pop(0) + f'({sample_range[0]*1000}ms)'
->>>>>>> 0ee380a0
             if sample_range[0] != 0:
                 # Sample the dataframe to the specified sample range
                 df_copy = df_overview.copy()
@@ -462,7 +356,7 @@
                     result_df = df_copy
             else:
                 result_df = df_overview
-            
+
             if 'bw' not in result_df.columns or 'lat' not in result_df.columns:
                 raise Exception('The dataframe does not contain the required columns for the overview chart.')
             else:
@@ -473,13 +367,8 @@
                 overview_fig = curve_utils.get_graph_fig(result_df, curves, curves_color, curves_transparency, markers_color, markers_transparency,
                                                 graph_title, labels['bw'], labels['lat'], stress_score_config['colorscale'], color_bar)
 
-<<<<<<< HEAD
-            return overview_fig
-
-=======
                 return overview_fig, sampling_label
-                
->>>>>>> 0ee380a0
+
 
         # Handle callback logic. This is triggered by a single input.
         if input_id == 'curves-color-dropdown':
@@ -491,11 +380,7 @@
         elif input_id == 'time-range-slider':
             # Apply a mask to filter data within the specified time range
             mask = (df_overview['timestamp'] >= time_range[0] * 1e9) & (df_overview['timestamp'] < time_range[1] * 1e9)
-<<<<<<< HEAD
-
-=======
-            
->>>>>>> 0ee380a0
+
             # Check if the sample_range is not zero
             if sample_range != 0:
                 # Sample the dataframe to the specified sample range
@@ -505,17 +390,14 @@
                     lambda x: x.loc[x['stress_score'].idxmax()]).reset_index(drop=True)
             else:
                 result_df = df_overview[mask]
-<<<<<<< HEAD
-
-=======
-            
->>>>>>> 0ee380a0
+
             # Update the x, y, and marker color of the last data trace in the overview figure
             overview_fig['data'][-1]['x'] = result_df['bw']
             overview_fig['data'][-1]['y'] = result_df['lat']
             if markers_color == 'stress_score':
                 overview_fig['data'][-1]['marker']['color'] = result_df['stress_score']
 
+            # update the bw balance
         elif input_id == 'markers-color-dropdown':
             if markers_color == 'stress_score':
                 # Apply a mask to filter data within the specified time range
@@ -526,10 +408,5 @@
                 overview_fig['data'][-1]['marker']['color'] = markers_color
         elif input_id == 'markers-transparency-slider':
             overview_fig['data'][-1]['marker']['opacity'] = markers_transparency
-<<<<<<< HEAD
-
-        return overview_fig
-=======
         
-        return overview_fig, sampling_label
->>>>>>> 0ee380a0
+        return overview_fig, sampling_label