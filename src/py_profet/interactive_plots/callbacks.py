--- conflicted
+++ resolved
@@ -32,7 +32,7 @@
     # Replace everything after the character with the replacement string
     return s[:index + 1] + replacement
 
-def register_callbacks(app, df, df_overview, curves, config, system_arch, trace_file, labels, stress_score_config, max_elements=None, expert=False):
+def register_callbacks(app, df, curves, config, system_arch, trace_file, labels, stress_score_config, max_elements=None):
 
     # toggle sidebar, showing it when the curves tab is selected and hidding it otherwise
     @app.callback(
@@ -41,7 +41,7 @@
     )
     def toggle_sidebar(active_tab):
         return active_tab != "summary-tab"
-    
+
     @app.callback(
         Output(f'curves-color-dropdown-section', 'style'),
         Output(f'curves-transparency-section', 'style'),
@@ -49,10 +49,7 @@
     )
     def hide_curves_sidebar_options(active_tab):
         num_outputs = 2
-<<<<<<< HEAD
         return [{'display': 'none'}]*num_outputs if active_tab == "app-overview-tab" else [{}]*num_outputs
-=======
-        return [{'display': 'none'}]*num_outputs if active_tab == "mem-roofline-tab" else [{}]*num_outputs
 
     @app.callback(
         Output(f'test-mem-id', 'style'),
@@ -60,7 +57,6 @@
     )
     def hide_memory_sidebar_options(active_tab):
         return {'display': 'none'} if active_tab == "curves-tab" or active_tab == "app-overview-tab" else {}
->>>>>>> 443da3ed
 
     @app.callback(
         Output(f'sampling-section', 'style'),
@@ -76,28 +72,12 @@
     def hide_overview_sidebar_options(active_tab):
         return {'display': 'none'} if active_tab == "app-overview-tab" else {}
 
-<<<<<<< HEAD
-    
-    @app.callback(
-        Output("download-pdf", "data"),
-        Input("btn-pdf-export", "n_clicks"),
-        State('node-selection-dropdown', 'value'),
-        apply_to_hierarchy(lambda n, s, m: State(f'curves-node-{n}-socket-{s}-mc-{m}', 'figure'), system_arch),
-        prevent_initial_call=True,
-    )
-    def export_to_pdf(n, selected_nodes, *figures):
-        # Generate PDF
-        pdf_string = pdf_gen.generate_pdf(df, config, system_arch, selected_nodes, figures)
-        # Convert to Base64
-        pdf_base64 = base64.b64encode(pdf_string).decode('utf-8')
-=======
->>>>>>> 443da3ed
 
     def generic_pdf_export(n, selected_nodes, figures):
         pdf_string = pdf_gen.generate_pdf(df, config, system_arch, selected_nodes, figures, expert)
         pdf_base64 = base64.b64encode(pdf_string).decode('utf-8')
         return dict(content=pdf_base64, filename="my_report.pdf", type="application/pdf", base64=True)
-    
+
     if expert:
         @app.callback(
             Output("download-pdf", "data"),
@@ -221,7 +201,7 @@
             apply_to_hierarchy(lambda n, s, m: State(f'curves-node-{n}-socket-{s}-mc-{m}-bw-balance', 'children'), system_arch),
             prevent_initial_call=True,
         )
-        def update_curve_graphs(selected_nodes, curves_color, curves_transparency, time_range, 
+        def update_curve_graphs(selected_nodes, curves_color, curves_transparency, time_range,
                                 markers_color, markers_transparency, *states):
             third = len(states) // 3
             current_figures = states[:third]
@@ -262,7 +242,7 @@
                                                             graph_title, labels['bw'], labels['lat'], stress_score_config['colorscale'], color_bar)
                             figures.append(fig)
                 return tuple(np.append(figures, new_bw_balances))
-            
+
             new_bw_balances = [dash.no_update for _ in bw_balances]
             input_id = callback_context.triggered[0]['prop_id'].split('.')[0]
 
@@ -322,86 +302,8 @@
                 for fig in current_figures:
                     # process the dots figure, which is the last one.
                     fig['data'][-1]['marker']['opacity'] = markers_transparency
-            
+
             return tuple(np.append(current_figures, new_bw_balances))
-        
-        @app.callback(
-            apply_to_hierarchy(lambda n, s, m: Output(f'mem-roofline-node-{n}-socket-{s}-mc-{m}', 'figure'), system_arch),
-            State('node-selection-dropdown', 'value'),
-            Input('time-range-slider', 'value'),
-            Input('markers-color-dropdown', 'value'),
-            Input('markers-transparency-slider', 'value'),
-            #Input('hidden-div', 'children'),
-            apply_to_hierarchy(lambda n, s, m: State(f'mem-roofline-node-{n}-socket-{s}-mc-{m}', 'figure'), system_arch),
-            apply_to_hierarchy(lambda n, s, m: State(f'mem-roofline-node-{n}-socket-{s}-mc-{m}-store', 'data'), system_arch),
-            prevent_initial_call=True,
-        )
-        def update_memory_roofline_graphs(selected_nodes, time_range, markers_color, markers_transparency, *states):
-
-            halves = len(states) // 2
-            current_figures = states[:halves]
-            figs_metadata = states[halves+1:]
-
-            #TODO: Read the correct BW
-            cache_bw = curve_utils.get_cache_bandwidth(curves)
-
-
-            #peak_bw_gbs = curve_utils.get_peak_bandwidth(curves)
-            peak_bw_gbs = max([cache_bw[i]['value'] for i in range(len(cache_bw))])
-
-            # TODO: we should add peak flopss to the system config or similar
-            peak_flopss = 11150000#34400   #909.9 # this is for the epeec cpu (IB checked on the internet)
-
-
-            if len(callback_context.triggered) > 1:
-
-                # TODO: maybe very similar to update_curve_graphs? Create a function that does the common logic
-                figures = []
-                for node_name, sockets in system_arch.items():
-                    # TODO: the filtering of the DF should not be in curve_utils
-                    df_node = utils.filter_df(df, node_name, time_range=time_range)
-
-                    for i_socket, mcs in sockets.items():
-                        df_socket = utils.filter_df(df_node, i_socket=i_socket)
-                        for _, id_mc in enumerate(mcs):
-                            # Filter the dataframe to only include the selected node, socket and MC
-                            filt_df = utils.filter_df(df_socket, i_mc=id_mc)#.copy()
-                            graph_title = f'Memory channel {id_mc}' if len(mcs) > 1 else f'Socket {i_socket}'
-                            fig = roofline.plotCARM(filt_df, peak_bw_gbs, peak_flopss, cache_bw, markers_color,markers_transparency, labels, stress_score_config, graph_title=graph_title)
-                            #fig = roofline.plot(peak_bw_gbs, peak_flopss)
-                            figures.append(fig)
-
-                return figures
-
-            input_id = callback_context.triggered[0]['prop_id'].split('.')[0]
-
-            if input_id == 'markers-color-dropdown':
-                for fig in current_figures:
-                    if markers_color == 'stress_score':
-                        mask = (df['timestamp'] >= time_range[0] * 1e9) & (df['timestamp'] < time_range[1] * 1e9)
-                        filt_df = df.loc[mask]
-                        fig['data'][0]['marker']['color'] = filt_df['stress_score']
-                        fig['data'][0]['hovertemplate'] = '<b>Stress score</b>: %{marker.color:.2f}<br><b>Operational Intensity</b>: %{x:.2f} (FLOPS/Byte)<br><b>Performance</b>: %{y:.2f} (GFLOPS/s)<br><b>Bandwidth</b>: %{customdata[3]:.2f} GB/s<br><b>Latency</b>: %{customdata[4]:.2f} ns<br><b>Timestamp</b>: %{text}<br><b>Node</b>: %{customdata[0]}<br><b>Socket</b>: %{customdata[1]}<br><b>MC</b>: %{customdata[2]}<extra></extra>'
-                        fig['data'][-1]['visible'] = True
-                    else:
-                        fig['data'][0]['marker']['color'] = markers_color
-                        fig['data'][0]['hovertemplate'] = '<b>Operational Intensity</b>: %{x:.2f} (FLOPS/Byte)<br><b>Performance</b>: %{y:.2f} (GFLOPS/s)<br><b>Bandwidth</b>: %{customdata[3]:.2f} GB/s<br><b>Latency</b>: %{customdata[4]:.2f} ns<br><b>Timestamp</b>: %{text}<br><b>Node</b>: %{customdata[0]}<br><b>Socket</b>: %{customdata[1]}<br><b>MC</b>: %{customdata[2]}<extra></extra>'
-                        fig['data'][-1]['visible'] = False
-            elif input_id == 'time-range-slider':
-                for metadata, fig in zip(figs_metadata, current_figures):
-                    mask = (df['timestamp'] >= time_range[0] * 1e9) & (df['timestamp'] < time_range[1] * 1e9)
-                    filt_df = utils.filter_df(df, metadata['node_name'], metadata['socket'], time_range=time_range)
-
-                    #TODO: Pending real data for this implementation
-
-                    if markers_color == 'stress_score':
-                        fig['data'][0]['marker']['color'] = filt_df['stress_score']
-            elif input_id == 'markers-transparency-slider':
-                for fig in current_figures:
-                    fig['data'][0]['marker']['opacity'] = markers_transparency
-
-
-            return current_figures
 
     @app.callback(
         Output('overview-chart', 'figure'),
@@ -415,11 +317,11 @@
         # prevent_initial_call=True,
     )
     def update_overview_graph(sample_range, curves_color, curves_transparency, time_range, markers_color, markers_transparency, *states):
-        
+
         overview_fig = states[0]
 
         input_id = callback_context.triggered[0]['prop_id'].split('.')[0]
-        
+
         if len(callback_context.triggered) > 1 or input_id == 'sampling-range-slider':
             if sample_range[0] != 0:
                 df_copy = df_overview.copy()
@@ -437,7 +339,7 @@
                                             graph_title, labels['bw'], labels['lat'], stress_score_config['colorscale'], color_bar)
 
             return overview_fig
-               
+
 
         # Handle callback logic. This is triggered by a single input.
         if input_id == 'curves-color-dropdown':
@@ -447,9 +349,9 @@
             for curve in overview_fig['data'][:-1]:
                 curve['opacity'] = curves_transparency
         elif input_id == 'time-range-slider':
-  
+
             mask = (df_overview['timestamp'] >= time_range[0] * 1e9) & (df_overview['timestamp'] < time_range[1] * 1e9)
-        
+
             if sample_range != 0:
                 df_copy = df_overview[mask].copy()
                 df_copy['timestamp'] = df_copy['timestamp'] // (sample_range[0] * 10 ** 9)
@@ -457,13 +359,12 @@
                     lambda x: x.loc[x['stress_score'].idxmax()]).reset_index(drop=True)
             else:
                 result_df = df_overview[mask]
-            
+
             overview_fig['data'][-1]['x'] = result_df['bw']
             overview_fig['data'][-1]['y'] = result_df['lat']
             if markers_color == 'stress_score':
                 overview_fig['data'][-1]['marker']['color'] = result_df['stress_score']
 
-            # update the bw balance
         elif input_id == 'markers-color-dropdown':
             if markers_color == 'stress_score':
                 mask = (df_overview['timestamp'] >= time_range[0] * 1e9) & (df_overview['timestamp'] < time_range[1] * 1e9)
@@ -473,25 +374,5 @@
                 overview_fig['data'][-1]['marker']['color'] = markers_color
         elif input_id == 'markers-transparency-slider':
             overview_fig['data'][-1]['marker']['opacity'] = markers_transparency
-        
-<<<<<<< HEAD
-        return tuple(np.append(current_figures, new_bw_balances))
-    
-    @app.callback(
-        Output('overview-chart', 'figure'),
-        Input('sampling-range-slider', 'value'),
-        Input('overview-hidden-div', 'children'),
-        # prevent_initial_call=True,
-    )
-    def update_overview_graph(sample_range, _):
-        if sample_range != 0:
-            df_copy = df.copy()
-            df_copy['timestamp'] = df_copy['timestamp'] // (sample_range[0] * 10 ** 9)
-            result_df = df_copy.groupby('timestamp', as_index=False).apply(
-                lambda x: x.loc[x['stress_score'].idxmax()]).reset_index(drop=True)
-            return overview.plot(df=result_df, division=sample_range[0])
-        else:
-            return overview.plot(df=df, division=sample_range[0])
-=======
-        return overview_fig
->>>>>>> 443da3ed
+
+        return overview_fig